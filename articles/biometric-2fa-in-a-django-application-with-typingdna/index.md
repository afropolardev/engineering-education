--- conflicted
+++ resolved
@@ -8,15 +8,11 @@
 
 ### Signing Up with TypingDNA
 
-<<<<<<< HEAD
 To get started, we need to create an account on their website at <https://www.typingdna.com/clients/signup>. After we have finished creating and setting up our account, we should see a page like the one in the image below.
 
 ![Signup-page](/engineering-education/biometric-2fa-in-a-django-application-with-typingdna/signup-page.png)
 
 Copy your `api_key` and `secret_key` and store them somewhere they are safe and easily retrievable.
-=======
-To get started, we need to create an account on their website at [TypingDNA signup](https://www.typingdna.com/clients/signup). After creating and setting up our account, we should see a page like the one in the image below. Copy your `api_key` and `secret_key` and store them somewhere they are safe and easily retrievable.
->>>>>>> 52dcabb6
 
 ### Building Our Django Application
 
@@ -407,11 +403,7 @@
 ```
 ![autocomplete-disabler](/engineering-education/biometric-2fa-in-a-django-application-with-typingdna/autocomplete-disabler.png)
 
-<<<<<<< HEAD
 Next, create a variable to store our users’ captured typing patterns and a function named `beginAuthentication` triggered by the users when they enter the auth text.
-=======
-Next, create a variable to store the captured typing patterns of our users and a function named `beginAuthentication` which will be triggered by the users when they enter the authentication text.
->>>>>>> 52dcabb6
 
 ```html
 
@@ -759,11 +751,7 @@
 
 #### Verifying With TypingDNA
 
-<<<<<<< HEAD
 After preparing our `verify.html` page, we need to use the TypingDNA recorder to start verifying typing patterns, which will help us record typing patterns and match them. You can read more about recording typing patterns [here](https://www.typingdna.com/docs/how-to-record-typing-patterns.html).
-=======
-To start verifying typing patterns, we need to use the TypingDNA recorder, which will help us record typing patterns and match them. You can read more about recording typing patterns [here](https://www.typingdna.com/docs/how-to-record-typing-patterns.html).
->>>>>>> 52dcabb6
 
  First, we will create two variables, `typingdna` and `auto_complete_dIsabler`, which are instances of the TypingDNA and AutocompleteDisabler classes. This will ensure that as soon as the user starts typing, he/she starts being recorded (as a history of keystroke events).
 
@@ -1167,9 +1155,4 @@
 
 While integrating TypingDNA with Django, we implemented two-factor authentication that uses biometrics in a Python web application with little to no effort. We also saw how easy it was to create and verify identities by analyzing user typing patterns using TypingDNA.
 
-The source code of our application is available on [Github](https://github.com/Nomzy-kush/mine.git). Trying out TypingDNA for biometric authentication was very interesting, try implementing it in your applications.
-
-
-
-
-
+The source code of our application is available on [Github](https://github.com/Nomzy-kush/mine.git). Trying out TypingDNA for biometric authentication was very interesting, try implementing it in your applications.