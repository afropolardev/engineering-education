---
layout: engineering-education
status: publish
published: true
url: /engineering-education/creating-a-virtual-assistant-using-python/
title: Creating a Virtual Assistant Using Python
description: This article takes the reader through creating a virtual assistant using python. A virtual assistant, also called an AI assistant or digital assistant, is an application program that understands natural language voice commands and completes tasks for the user.
author: aransiola-ayodele
date: 2021-04-12T00:00:00-01:00
topics: []
excerpt_separator: <!--more-->
images:
  - url: /engineering-education/creating-a-virtual-assistant-using-python/hero.jpg
    alt: Virtual Assistant Image Example
---
<<<<<<< HEAD

Virtual assistants are Artificial Intelligent based programs. They are a smart computer program that understands human natural languages through voice commands or text and performs tasks for the user. This article guides you through the process of creating your own voice assistant through the use of a python library.

=======
A virtual assistant, also known as an AI assistant or a digital assistant, is a computer program that recognizes natural language voice commands and performs tasks for the user. This article guides you through the process of creating your own voice assistant through the use of a python library.
>>>>>>> 8bf6448c
<!--more-->
For this tutorial, I will be writing the code on Pycharm IDE by Jetbrains.

PyCharm is an integrated development platform for computer programming, with an emphasis on the Python programming language. JetBrains, a Czech company, built it. Click [here](https://www.jetbrains.com/pycharm/download/) to download Pycharm.

After downloading and installing Pycharm, launch the application and click on the file menu, then select new project. A pop-up message will ask you for your project's name. Kindly give it a desired name, but for this article, we will give our project the title “vitualBot”.

The project will load. Once loading is complete, clear the automated content in the "main.py" file to have a clean screen for your code.

### What does a virtual assistant do?
1. It listens for your command.
2. It responds to your command with either a success or failure response.

<<<<<<< HEAD
For this article, 3 python libraries will be used, they include:
=======
We need 3 python libraries for this project, these include:
>>>>>>> 8bf6448c

1. Python Speech Recognition: Recognition speech is the act of translating spoken words into text. Python supports many speech recognition engines such as Google Speech Engine, Microsoft Bing Voice Recognition, and many others.

This library translates audio signal into a computer-readable format. Typically, this is a spectrogram. It's a three-dimensional graph with time on the x-axis, frequency on the y-axis, and color representing strength.

To use the Python speech recognition library, click this [link](https://pypi.org/project/SpeechRecognition/) and you should see the page as shown in the image below. Copy the text circled in red.

![Speech Recognition library download page](/engineering-education/creating-a-virtual-assistant-using-python/python-speech.png)

Paste what you copied in the terminal and click enter. The package will be installed. Once this first package is installed, we need the second package, which is:

2. Python Text To Speech v3(Pyttsx3): this library is a text-to-speech conversion library in Python. This library works offline and it is also compatible with Python version 2 and 3.

This package can be downloaded [here](https://pypi.org/project/pyttsx3/). Copy the command found on the website and paste it in the terminal just as you did with the first library.
![Python text to speech library download page](/engineering-education/creating-a-virtual-assistant-using-python/pyttsx3.png)

Once you have successfully installed the second package, we will continue to install the third package.

<<<<<<< HEAD
3. Python Audio (PyAudio): PyAudio allows you to quickly play and record audio on a number of devices using Python. Download the package [here](https://pypi.org/project/PyAudio/). Install the package using the steps used in 1 above.
   ![Python Audio library download page](/engineering-education/creating-a-virtual-assistant-using-python/pyaudio.png)
=======
3. Python Audio (PyAudio): this library provides Python bindings for PortAudio, the cross-platform audio I/O library. PyAudio allows you to quickly play and record audio on a number of devices using Python. Download the package [here](https://pypi.org/project/PyAudio/). Install the package using the steps used in 1 above.
![Python Audio library download page](/engineering-education/creating-a-virtual-assistant-using-python/pyaudio.png)
>>>>>>> 8bf6448c

### Note:
For Linux users, you might encounter an error when installing Pyaudio. Follow the steps to fix the error:

1. Install **_portaudio_** modules using this command:

```bash
sudo apt-get install libasound-dev
```

2. Download the portaudio archive from this [Link](http://files.portaudio.com/download.html)

3. Unzip the archive using:

```bash
tar -zxvf [filename portaudio.tgz]
```

4. Enter the directory of the unzipped portaudio file, then run:

```bash
./configure && make
```

5. Once that is successful, Install it by using this command:

```bash
sudo make install
```

6. Lastly, install pyaudio:

```bash
pip install pyaudio
```

We have successfully installed the three libraries. Now, let's get our Virtual assistant alive!!!

```python
# import the library needed for the virtual assistant

import speech_recognition as assistance
import pyttsx3

# now, let us obtain voice input from the microphone
listener = assistance.Recognizer()

# the next line is to initiate the pttsx3 library
engine = pyttsx3.init()

# let's take voice from our microphone and use our microphone as source
with assistance.Microphone() as source:
    print("Say something...!")
    audio = listener.listen(source)

# recognize your speech using the Google Speech Recognizer
try:
    print("I heard you say " + listener.recognize_google(audio))
except assistance.UnknownValueError:
    print("Hey, I could not understand what you say")
except assistance.RequestError as e:
    print("Request from Google Speech Recognition failed; {0}".format(e))

#the engine will then repeat what you said before performing your command
engine.say(audio)
engine.runAndWait()

```

There are many things you can achieve with Python libraries. With the above tutorial, you should be able to dive more into making your virtual assistant smarter.

Thanks for reading.

---
Peer Review Contributions by: [Peter Kayere](/engineering-education/authors/peter-kayere/)<|MERGE_RESOLUTION|>--- conflicted
+++ resolved
@@ -13,13 +13,9 @@
   - url: /engineering-education/creating-a-virtual-assistant-using-python/hero.jpg
     alt: Virtual Assistant Image Example
 ---
-<<<<<<< HEAD
 
 Virtual assistants are Artificial Intelligent based programs. They are a smart computer program that understands human natural languages through voice commands or text and performs tasks for the user. This article guides you through the process of creating your own voice assistant through the use of a python library.
 
-=======
-A virtual assistant, also known as an AI assistant or a digital assistant, is a computer program that recognizes natural language voice commands and performs tasks for the user. This article guides you through the process of creating your own voice assistant through the use of a python library.
->>>>>>> 8bf6448c
 <!--more-->
 For this tutorial, I will be writing the code on Pycharm IDE by Jetbrains.
 
@@ -33,11 +29,7 @@
 1. It listens for your command.
 2. It responds to your command with either a success or failure response.
 
-<<<<<<< HEAD
 For this article, 3 python libraries will be used, they include:
-=======
-We need 3 python libraries for this project, these include:
->>>>>>> 8bf6448c
 
 1. Python Speech Recognition: Recognition speech is the act of translating spoken words into text. Python supports many speech recognition engines such as Google Speech Engine, Microsoft Bing Voice Recognition, and many others.
 
@@ -56,13 +48,8 @@
 
 Once you have successfully installed the second package, we will continue to install the third package.
 
-<<<<<<< HEAD
 3. Python Audio (PyAudio): PyAudio allows you to quickly play and record audio on a number of devices using Python. Download the package [here](https://pypi.org/project/PyAudio/). Install the package using the steps used in 1 above.
    ![Python Audio library download page](/engineering-education/creating-a-virtual-assistant-using-python/pyaudio.png)
-=======
-3. Python Audio (PyAudio): this library provides Python bindings for PortAudio, the cross-platform audio I/O library. PyAudio allows you to quickly play and record audio on a number of devices using Python. Download the package [here](https://pypi.org/project/PyAudio/). Install the package using the steps used in 1 above.
-![Python Audio library download page](/engineering-education/creating-a-virtual-assistant-using-python/pyaudio.png)
->>>>>>> 8bf6448c
 
 ### Note:
 For Linux users, you might encounter an error when installing Pyaudio. Follow the steps to fix the error:
@@ -135,6 +122,5 @@
 There are many things you can achieve with Python libraries. With the above tutorial, you should be able to dive more into making your virtual assistant smarter.
 
 Thanks for reading.
-
 ---
 Peer Review Contributions by: [Peter Kayere](/engineering-education/authors/peter-kayere/)