--- conflicted
+++ resolved
@@ -97,7 +97,6 @@
 Computation is done by various computation models depending on the nature of the problem at hand, among these machines being; Turing machine, Finite state machines, and many others.
 
 ### Complexity Theory
-<<<<<<< HEAD
 This theoretical computer science branch is all about studying the cost of solving problems while focusing on resources (time & space) needed as the metric.
 The running time of an algorithm varies with the inputs and usually grows with the size of the inputs.
 **Measuring Complexity**
@@ -114,13 +113,6 @@
 * O(log n) - Logarithmic time
 * O(n^2) - Quadratic time
   
-=======
-This branch is about studying the cost of solving problems while focusing on resources (time & space) needed as the metric.
-
-**Measuring Complexity:**
-
-Involves analysis of the algorithm to determine how much time it takes while solving a problem. As T(n), running time is usually a complex expression when an algorithm runs on large input sizes. This would mean an exponential growth in the running time hence cost.
->>>>>>> 51026391
 
 This analysis is based on 2 bounds that can be used to define the cost of each algorithm. They are:
 
