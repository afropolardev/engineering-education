---
layout: engineering-education
status: publish
published: true
url: /functional-programming-with-java-lambda/
title: Functional Programming with Java Lambda
description: In this article, we will look at the concept of Functional programming in Java. we will also explain how a function can be used as a value.
author: popoola-tunde
date: 2021-10-12T00:00:00-10:03
topics: [Languages]
excerpt_separator: <!--more-->
images:

  - url: /engineering-education/functional-programming-with-java-lambda/hero.jpg
    alt: Functional Programming with Java Lambda Hero Image
---
Java is an object-oriented-programming language. It provides for encapsulation of all variables and methods of the class. 
<!--more-->
That is, code blocks before Java version 8 are done with classes and objects. The process of passing a behaviour to methods takes extra work and load. 

This is because we are passing a class with another attribute.

In Java 8, Lambda was introduced to represent the functional interface of Java. This means that lambdas expression is the expression of functional interface. 

Lambda was introduced to implement behaviour code. This code makes it easier through the creation of a function that performs a specific task. Also, this code does not belong to any existing class thus treated as a value.

In this article, the reader will be able to understand Java functional programming and learn how to assign lambdas to an interface. We will work with lambda expressions using a different number of parameters. The reader will also be able to convert the object or class method to lambdas function with less code. The reader will also understand the importance of using functional programming.

### Prerequisites
To follow along with this tutorial, the reader should have:
- A basic knowledge of Java.
- [Java](https://www.oracle.com/java/technologies/downloads/)  installed.
- Any Java IDE of their choice.
- An understanding of class's and static methods.

At least a basic knowledge of Java.

Have Java installed on your computer

Have any IDE of your choice.

Understanding class and static methods will also be of great help.

### Function as value

Let us assign a value to a variable:

```java

 String name = “foo”;

 Double pi = 3.145;

```

The variable "name" takes a single string value of “foo” and also variable "pi" take a single double value of 3.14. The question is, can a block of code be assigned as a value to a variable name without creating an instance of the class. 

This is not possible in Java as the only instance of an object can only be assigned to a variable. Let us imagine a block class method is assigned to a variable.

```java

myfunction ablockOfCode = public void perform(){

 System. out.print(“Hello world”);

}

```

But with Java functional programming assigning a block of code to a variable is possible. Let us consider the code above with lambdas expressions.

To represent the code above in lambdas expression, a lot of elements in the block of code can be removed.

```java

myfunction ablockOfCode = () -> System.out.print(“Hello world”);

```

From our code above, access modifier and return type are also not required in the expression.

The lambda express has a very simple, unique syntax and flexible way of representing the function and the syntax. which also follow the normal syntax of the assignment value to a variable in java. That is assigning a variable with data type and the expression as a value

Since java is a strong type of language, which explains that all variables must have a type. The method of assigning a variable name to lambda expression must also have a data type of class interface.

```java

 myfunction ablockOfCode

```

The syntax of the value which is the expression consists of three-part. A parenthesis set of parameters, an arrow, and then an expression body.

Expression body: This can either be a single expression or a block of code. if the body of the function contains a single expression the braces are not required. which means it is optional.

Parameter: These are functional methods and that match with the signature of a function declared in the interface. Defining the information kind of parameter is discretionary. But the number of parameters must coordinate with the signature declare in the interface

->: This addresses the lambda expression operator

```java

() -> System.out.print(“Hello world”)

```

To use Lambda expression, you either need to make your functional interface or use the already defined interface(given by Java). That matches the signature of the function you want to use. An interface with a single abstract method is called a functional interface

```java

interface Hello {

String sayHello(String greet);

}

public class LambdaAlgorithmTest {

 public static void main(String[] args) {

 Hello hello = (message) -> {

 String str1 = "Welcome ";

 String str2 = str1 + message;

 return str2;

 };

 System.out.println(hello.sayHello("Lambda Tutorial"));

 }

}

```

From the first line of the code above is an interface with the name Hello. Which declare a method called `sayHello`, the method takes one parameter of `greet`. Which is of type string and will return type string. The fourth line creates a new class called `LambdaAlgorithmTest` which contain the main method. The method declares a function `hello` with the type `Hello` interface. And the method function has one parameter of `(message)`with two-variable `str1` and `str2` which both are of type string. The first variable `str1` takes a value `Welcome`. And the second variable `str2` concatenate `str1` and `message` together. And the function return `str2`.

### Working with different Lambda parameter
#### Lambda example that takes no parameter

```java

@FunctionalInterface

interface MyFunctionalInterface {

 //A method with no parameter

 String sayHello();

}

public class Example {

 public static void main(String args[]) {

 // lambda expression

 MyFunctionalInterface msg = () -> "Hello";

 System.out.println(msg.sayHello());

 }

}

```

From the first line of the above code. `@FunctionalInterface` is an annotation ensuring functional interface does not have more than one abstract method. the second line is an interface with the name ` MyFunctionalInterface`,. which declare a method called called `sayHello`, the method takes no parameter. the method will return a type of string. the third line creates a new class called `Example` which contain the main method. The method declares a function `msg` with type `MyFunctionalInterface`interface. And the function result will print `Hello`.

#### Lambda example with a single parameter

```java

@FunctionalInterface

interface MyFunctionalInterface {

 //A method with a single parameter

 int incrementByFive(int a);

}

public class LambdaSingleParam {

 public static void main(String args[]) {

 // lambda expression with single parameter num

 MyFunctionalInterface f = (num) -> num+5;

 System.out.println(f.incrementByFive(22));

 }

}

```

#### Lambda example with many parameters

```java

interface StringConcat {

 String strConcat(String a, String b);

}

public class LambdaMultipleParameter {

 public static void main(String args[]) {

 // lambda expression with many arguments

 StringConcat s = (str1, str2) -> str1 + str2;

 System.out.println("Result: "+ s.sconcat("Hello ", "World"));

 }

}

```

### Lambda Stream Pipeline
Streams are objects of classes that implement interface Stream. the stream is either from or one of the specific streams interfaces for preparing collections of int, long or double values. Stream enables you to act on the collection of elements with lambda.

Lambda Stream pipeline is a sequence of processing steps from the data source(from collections). The pipeline performs two main operations which is an intermediate or terminal operation. Which formed a chain method calls.

#### Intermediate and Terminal Operation
An intermediate operation is an activity that plays out a particular task on a stream element and the result of the task form a new stream. Intermediate operations are also called Lazy operations. Which implies that the operation isn't performed until a terminal operation is called.

| Operation  |                           Description                           |
| ---------- | :-------------------------------------------------------------: |
| filter     | the filter method allows us to get elements of the stream that  |
|            |                     meet certain conditions                     |
| ---------- | :-------------------------------------------------------------: |
| distinct   |   the distinct method return distinct elements of the stream    |
| ---------- | :-------------------------------------------------------------: |
| limit      |  the limit method return elements of the stream with the given  |
|            |                         number or limit                         |
| ---------- | :-------------------------------------------------------------: |
| map        |  the filter method allow us to get elements of the stream that  |
|            |                     meet certain conditions                     |
| ---------- | :-------------------------------------------------------------: |
| sorted     |         return elements of the stream in a given order          |
| ---------- | :-------------------------------------------------------------: |

#### The intermediate operation
A Terminal Operation starts processing of intermediate operation perform on stream and produce the result. Terminal operations are known as eager operations because they carry out the requested task when they are called.

| Operation  |                           Description                           |
| ---------- | :-------------------------------------------------------------: |
| forEach    |       Loop through the stream to operate on each element        |
| ---------- | :-------------------------------------------------------------: |
| count      |     return the total number of elements that operation are      |
|            |                          performed on                           |
| ---------- | :-------------------------------------------------------------: |
| avarage    | return the average of element numerical elements of the stream  |
|            |                                                                 |
| ---------- | :-------------------------------------------------------------: |
| min        |       return the minimum element of number in the streams       |
| ---------- | :-------------------------------------------------------------: |
| max        |         return the maximum element of number in streams         |
| ---------- | :-------------------------------------------------------------: |
| forEach    |       Loop through the stream to operate on each element        |
| ---------- | :-------------------------------------------------------------: |
| collect    |  create a new container for the operation on immediate stream   |
|            |                            operation                            |
| ---------- | :-------------------------------------------------------------: |
| findAny    |   return any elements of the stream base on the intermediate    |
|            |                            operation                            |
| ---------- | :-------------------------------------------------------------: |
| findFirst  |     return the first element of the streams that match the      |
|            |                            predicate                            |
| ---------- | :-------------------------------------------------------------: |
| anyMatch   |            check if any stream matches the predicate            |
| ---------- | :-------------------------------------------------------------: |
| reduce     |     return a single value of all the elements in the stream     |
|            |                        using accumulator                        |
| ---------- | :-------------------------------------------------------------: |
| allMatch   |      check if all the elements match a specified predicate      |
|            |                                                                 |
| ---------- | :-------------------------------------------------------------: |

#### Example of Stream operation

```java

List String myList = Arrays.asList("a1", "a2", "b1", "c2", "c1");

myList

 .stream()

 .filter(s - s.startsWith("c"))

 .map(String::toUpperCase)

 .sorted()

 .forEach(System.out::println);

```

### The benefit of lambda in java
1. The interface used is directly identified by looking at each function

2. Lambda expressions are readable without interpretation

3. Lambda allow you to write concise code

4. Lambda Encouragement of functional programming

5. It simplified variable scope

6. It encourages code reusability

7. Lambda make Parallel processing possible

### Conclusion
<<<<<<< HEAD

=======
>>>>>>> 2f5a0e23
In this article, we explain the concept of Functional programming in java. we also explain how use function can be used as a value. we able to explain how to create a functional program. And how to work with different parameters in lambda. Explaining the concept of a stream pipeline by given insight on the intermediate and terminal operation. the article also touches on the benefit of lambda functional programing.

Note: the stream pipeline explain in this article is the introduction part of it, to learn more above stream

### References
[java version 16 documentation on stream](http://https://docs.oracle.com/en/java/javase/16/docs/api/java.base/java/util/stream/package-summary.html)

[JRebel](https://www.jrebel.com/blog/pros-and-cons-of-lambdas-in-java-8)

[theserveside blog](https://www.theserverside.com/blog/Coffee-Talk-Java-News-Stories-and-Opinions/Benefits-of-lambda-expressions-in-Java-makes-the-move-to-a-newer-JDK-worthwhile)

[stackity stream guide](https://stackify.com/streams-guide-java-8/)

[Winterbe](https://winterbe.com/posts/2014/07/31/java8-stream-tutorial-examples/)

[java i6 documentation on function api](https://docs.oracle.com/en/java/javase/16/docs/api/java.base/java/util/function/package-summary.html)

Java - How to Program 10th Ed - Early Objects Version by Pual Deitel and Harvey Deitel

Introduction to Java Programming, Comprehensive Version by Y. Daniel Liang of Armstrong Atlantic State University

---
Peer Review Contributions by: [Dawe Daniel](/engineering-education/authors/dawe-daniel/)<|MERGE_RESOLUTION|>--- conflicted
+++ resolved
@@ -323,10 +323,6 @@
 7. Lambda make Parallel processing possible
 
 ### Conclusion
-<<<<<<< HEAD
-
-=======
->>>>>>> 2f5a0e23
 In this article, we explain the concept of Functional programming in java. we also explain how use function can be used as a value. we able to explain how to create a functional program. And how to work with different parameters in lambda. Explaining the concept of a stream pipeline by given insight on the intermediate and terminal operation. the article also touches on the benefit of lambda functional programing.
 
 Note: the stream pipeline explain in this article is the introduction part of it, to learn more above stream
