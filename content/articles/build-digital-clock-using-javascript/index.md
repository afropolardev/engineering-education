 

title: How to build a digital clock with only HTML, CSS, and JavaScript

### Introduction

<<<<<<< HEAD
The web made almost everything possible, and the emergence of JavaScript, the programming language of the web enables us to see our code live as they appear on the web and give us the ability to interact with web content. This article seeks to use this important tool of the web to build a digital clock that runs on the web with other web-based technologies such as HTML, CSS.
=======
The web made almost everything possible. The emergence of JavaScript as the programming language of the web enables us to see our code live and interact with web content. This article seeks to use this important tool to build a digital clock that runs on the web with other web-based technologies such as HTML, CSS.
>>>>>>> 61fc2845

### Prerequisites

The reader should have basic knowledge of:

- JavaScript

- HTML

- CSS 

- Have a text editor of his or her choice, though I recommended vscode

- Internet connectivity

### Objectives

At the end of this tutorial, readers should be able to:

- Understand Javascript's built-in `setInterval` function

- Know how to use the JavaScript Date class

- Know how to create a function

- Know how to invoke or call a function

- Know what variable scope is

- Understand how ternary operators work

### Definition of terms

#### HTML

HTML is a markup language that gives the web content its structure, it is also referred to as the skeleton of the web. HTML is an abbreviation meaning Hypertext Markup Language.

#### CSS

CSS is an abbreviation meaning Cascading Style Sheet, it is the tool used to add designs like colors to our web content. It is the design, style, and formatting tool of web pages.

#### JavaScript

JavaScript is the scripting language of the web and it is also a lightweight interpreted language that compiles at runtime. It is the language that adds interactivity to the web content hence it is widely in use. In this tutorial, we will use these tools to build a digital clock that displays the time of the day (hours, minutes, and seconds), the day, month, and the year.

### Implementation

To implement the clock, first, we need to create a folder for our HTML, CSS, and JavaScript files with their respective extensions (.html, .css, .js). You could use any editor you wish but for this tutorial, I’d prefer you use vscode.

#### First step

Create your ```HTML``` file, name it ```index.html```.

The code snippet below shows the HTML file structure.

```html
<!DOCTYPE html>
<html lang="en">
   <head>
      <meta charset="UTF-8">
      <meta http-equiv="X-UA-Compatible" content="IE=edge">
      <meta name="viewport" content="width=device-width, initial-scale=1.0">
      <title>Clock</title>
      <link rel="stylesheet" href="index.css">
   </head>
   <body>
      <div>
         <div style="color: white;">The Time is: </div>
         <div id="Clock" class="glow">00:00:00</div>
      </div>
      <script src= index.js></script>
   </body>
</html>
```

This structure should be familiar to you, the ```id = Clock``` and ```class = glow``` will be used in our JavaScript and CSS files respectively.

To link JavaScript file and CSS file in HTML file, ```script``` and ```link`` tag is used as shown above respectively. Though there are other ways of adding JavaScript and CSS to HTML in this article, I choose to use the external file source.

#### Second step

Create a JavaScript file, in it declare a function, I call mine ```displayTime```. In this function, declare a variable and assign the JavaScript date object to it. But before we go ahead, what is a *Function*?

A function in JavaScript is almost the same as what is known as a method in Java, it is a set of statements or code that performs an action. For instance, you’re writing a program and you need to multiply two values in different instances in your code. Without a function or method, you’ll need to always repeat the same code over and over whenever you want to multiply two numbers. With a function, you write the code once and call the function that does the multiplication whenever you need it. I hope this is clear enough. Functions help for code modularity and cleanliness. The function is expected to perform just one task in this case multiplication.

Here is a code snippet to explain this better:

```js
//function declaration

function displayTime(){
   //variable
   const timeNow = new Date();
}
```

All we need to build our digital clock will be in the function block apart from the ```setInterval``` method. ```setInterval```, is a method in JavaScript that takes two parameters, a function and the time it will take before the function executes.

Here is the syntax on how to represent ```setInterval```:

```js
setInterval(displayTime, 1000);
```

From the code above it means that the function ```displayTime``` will keep executing after every 1000 milliseconds. Now that we've got this out of the way, let's go on to declare other variables. These will take the hours, minutes, seconds, days of the week, months, year, and period of the day.


<<<<<<< HEAD
let hoursOfDay = timeNow.getHours();

=======
```js
let hours = timeNow.getHours();
>>>>>>> 61fc2845
let minutes = timeNow.getMinutes();
let seconds = timeNow.getSeconds();
let weekDay = ["Sunday", "Monday", "Tuesday", "Wednesday", "Thursday", "Friday", "Saturday", "Sunday"];
let today = weekDay[timeNow.getDay()];
let months = timeNow.toLocaleString("default", { month: "long" });
let year = timeNow.getFullYear();
<<<<<<< HEAD

let periodOfDay = "AM";

=======
let period = "AM";
>>>>>>> 61fc2845
```

> If we look closely, you will notice that we're using the ```timeNow``` variable to access the various methods in the JavaScript *date* class. We declared it up above in our function block.

- Hours, minutes, and seconds are assigned to the ```hoursOfDay```, ```minutes```, and ```seconds``` variables.

- The ```weekDay``` variable contains an array of days of the week.

- The ```today``` variable gets a particular day from the ```weekDay``` collection.

- The ```months``` variable gets the string representation of months of the year. We can use ```timeNow.getMonths``` to get months of the year but it is the number representation that will be printed using this method. Hence, the need to use the ```toLocaleString``` method that converts the month to string. The string *long* in the parenthesis means the complete spelling of the months should be printed. If you don't want that you can use *short* instead of long, and Feb instead of February will be printed for instance.

- The ```year``` variable gets the year from the ```getFullYear()``` method.

- The ```periodOfDay``` variable is initialized to *AM*, this prints the period of the day.

I think that is enough explanation up there. Our next step would be to couple all of these variables in the function, here is how:

```js
function displayTime(){

   const timeNow = new Date();

<<<<<<< HEAD
   let hoursOfDay = timeNow.getHours();

=======
   let hours = timeNow.getHours();
>>>>>>> 61fc2845
   let minutes = timeNow.getMinutes();
   let seconds = timeNow.getSeconds();
   let weekDay = ["Sunday", "Monday", "Tuesday", "Wednesday", "Thursday", "Friday", "Saturday", "Sunday"]
   let today = weekDay[timeNow.getDay()];
   let months = timeNow.toLocaleString("default", { month: "long" });
   let year = timeNow.getFullYear();
<<<<<<< HEAD

   let periodOfDay = "AM"; 
=======
   let period = "AM"; 
>>>>>>> 61fc2845

}
```

That is what our function looks like right now. But this is not enough to build our digital clock, the reason you're reading this article. The next is to set period of day.

Here is the code snippet to illustrate that:

```js

// Permit me to declare the period and hours again even though we've declared them before

let periodOfDay = "AM";

let hoursOfDay = timeNow.getHours();

// write a condition that set our period to AM or PM

<<<<<<< HEAD
if(hoursOfDay > 12) {

   hoursOfDay -= 12;

   periodOfDay = "PM";

   /*This block checks whether the hour is greater than 12 and if that is true, 12 is subtracted from the hour and the result is assigned back to ```hour``` then the period is set to PM. 12 is subtracted since we're building a 12-hour time clock*/

}

if(hoursOfDay == 0) {

   hoursOfDay = 12;

   periodOfDay = "AM";

   /*This block checks whether hour is equal to or is 0 and if that is true, hour is set to 12 then period is set to AM. 12 is assigned to hours since we're building a 12 hour time clock*/

=======
if(hours > 12) {
   hours -= 12;
   period = "PM";
   /*This block checks whether the hour is greater than 12 and if that is true, 12 is subtracted from the hour. The result is then assigned back to ```hour``` and the period is set to PM. 12 is subtracted since we're building a 12-hour time clock*/
}

if(hours == 0) {
   hours = 12;
   period = "AM";
  /*This block checks whether the hour is greater than 12 and if that is true, 12 is subtracted from the hour. The result is then assigned back to ```hour``` and the period is set to PM. 12 is subtracted since we're building a 12-hour time clock*/
>>>>>>> 61fc2845
}

```

The next step is to set our clock display pattern. In our HTML file, we set our clock to display 2 digits for hours, seconds, and minutes (00:00:00). We need to write a program to conform to that pattern. In doing that, we will use *ternary operator*, represented as **?**. 

<<<<<<< HEAD
What then is a ternary operator? A ternary operator is a conditional operator that takes three operands: A condition followed by a question mark (?), first expression, followed by a colon (:) and a second expression. The first expression is executed if the condition is true, else the second expression is executed if the condition is false. Simple right? It is a simpler way to write an if-else statement.
=======
What then is a ternary operator? The ternary operator is a conditional operator that takes three operands. The first being condition followed by a question mark (?). The second is an expression to execute if the condition is true, followed by a colon (:). Finally, the third operand is another expression to execute if the condition is false. Simple right? It is a simpler way to write an if-else statement.
>>>>>>> 61fc2845

Here is the code snippet to illustrate that:

```js
<<<<<<< HEAD

hoursOfDay = hoursOfDay < 10 ? "0" + hoursOfDay : hoursOfDay;

//if hours is less than 10, set hour position to 0 plus hours else set position to hours

=======
hours = hours < 10 ? "0" + hours : hours;
// if hours is less than 10, set hour position to 0 plus hours else set position to hours
>>>>>>> 61fc2845
minutes = minutes < 10 ? "0" + minutes : minutes;
// if minutes is less than 10, set minutes position to 0 plus minutes else set position to minutes
seconds = seconds < 10 ? "0" + seconds : seconds;
// if seconds is less than 10, set seconds position to 0 plus seconds else set position to seconds
```

I hope the ternary operator is clear to you now.

<<<<<<< HEAD
We are almost done, the next thing is to set our time. To do that, we need to declare a variable, I call mine ```time```. Here is how:

```js

let time = hoursOfDay + ":" + minutes + ":" + seconds + period;

```

The ```time``` variable initialization takes the ```hoursOfDay``` values, a colon, ```minutes``` values, a colon, ```seconds``` values and ```periodOfDay```. So for instance if the hour is 10, minutes is 12, seconds is 23, and period is AM, ```time``` will be 10:12:23AM. This is clear, right? Two more things and we're done with the function body and JavaScript part of this article.
=======
We are almost done, the next thing is to set our current time. To do that, we need to declare a variable called ```currentTime```. Here is how:

```js
let currentTime = hours + ":" + minutes + ":" + seconds + period;
```

The ```currentTime``` variable initialization takes ```hours```, a colon, ```minutes```, a colon, ```seconds```, and ```period```. So for instance if the hour is 10, minutes is 12, seconds is 23, and period is AM, ```currentTime``` will be 10:12:23AM. This is clear, right? Two more things and we're done with the function body and JavaScript part of this article.
>>>>>>> 61fc2845

Our next task is to display our clock on the web page and to do this, we need our JavaScript to manipulate our HTML. This is where the knowledge of the Document Object Model (DOM) becomes handy.

<<<<<<< HEAD
There are various document methods but in this tutorial, we'll be using  ```document.getElementById``` with this we'll be able to access an HTML element with a particular *id* and in this case *Clock*.
=======
There are various document methods but in this tutorial, we'll be using  ```document.getElementById```. With this, we'll be able to access an HTML element with a particular *id*. In this case, we will access the element with the id *Digital_Clock*.
>>>>>>> 61fc2845

Here is the code snippet to illustrate how:

```js
<<<<<<< HEAD

document.getElementById('Clock').innerHTML =  time + " " + today +" " + months + " " + year;

```

The ```.innerHTML``` is a property of the DOM that sets or returns the HTML content of an element. In this case, the content of the div tag with an id of ```Clock``` is set to ```time```, ```today```, ```months```, ```year```. 
=======
document.getElementById('Digital_Clock').innerHTML =  currentTime + " " + today +" " + months + " " + year;
```

The ```innerHTML``` is a property of the DOM that sets or returns the HTML content of an element. In this case, the content of the div tag with an id of ```Digital_Clock``` is set to ```currentTime```, ```today```, ```months```, ```year```. 
>>>>>>> 61fc2845

The last thing is a function call or invocation. After our function has been declared, given a function body, it will still not work unless it is invoked or called. This is done by placing the function name and brackets immediately after the function's closing curly braces (}).

This is how our final code will look:

```js

setInterval(displayTime, 1000);

function displayTime() {
    const hoursOfDay = timeNow.getHours();
    let minutes = timeNow.getMinutes();
    let seconds = timeNow.getSeconds();
    let weekDay = ["Sunday", "Monday", "Tuesday", "Wednesday", "Thursday", "Friday", "Saturday", "Sunday"]
    let today = weekDay[timeNow.getDay()];
    let months = timeNow.toLocaleString("default", {
        month: "long"
    });
    let year = timeNow.getFullYear();
    let period = "AM";

    if (hoursOfDays > 12) {
        hoursOfDay-= 12;
        periodOfDay = "PM";
    }

    if (hoursOfDay == 0) {
        hoursOfDay = 12;
        periodOfDay = "AM";
    }

    hoursOfDay = hoursOfDay < 10 ? "0" + hoursOfDay : hoursOfDay;
    minutes = minutes < 10 ? "0" + minutes : minutes;
    seconds = seconds < 10 ? "0" + seconds : seconds;

    let time = hoursOfDay + ":" + minutes + ":" + seconds + period;

    document.getElementById('Clock').innerHTML = time + " " + today + " " + months + " " + year;

}
displayTime();
```

<<<<<<< HEAD
Did you see how we intentionally declare all our variables within the function? The goal is to make them locally scoped to the function.
=======
Did you see how we intentionally declare all our variables within the function? The goal is to make them in the function's local scope.
>>>>>>> 61fc2845

#### Third Step

With what we have now, our code should work but we need to add style to it to make it look nice.

We need to create a CSS file and add these styles. I call mine ```index.css```.

```css
* {
  padding: 0;
  margin: 0;
  box-sizing: border-box;
  font-family: Arial, Helvetica, sans-serif;
}
<<<<<<< HEAD

body {
  display: flex;
  align-items: center;
  justify-content: center;
  height: 100vh;
  background: rgb(199, 172, 172);
  padding: 0px;
  margin: 0px;
  box-sizing: border-box;
  font-family: Arial, Helvetica, sans-serif;
}
.glow {
    font-size: 60px;
    color: #fff;
    font-weight: bold;
  }
 
=======
body {
     display: flex;
     align-items: center;
     justify-content: center;
     height: 100vh;
     background: #000;
}
body{
     padding: 0;
     margin: 0;
     box-sizing: border-box;
     font-family: 'IBM Plex Sans', sans-serif;
}
body {
     display: flex;
     align-items: center;
     justify-content: center;
     height: 100vh;
     background: #000;
}
.glow {
     font-size: 60px;
     color: #fff;
     font-weight: bold;
     animation: glow 1s ease-in-out infinite alternate;
     -moz-animation: glow 1s ease-in-out infinite alternate;
     -webkit-animation: glow 1s ease-in-out infinite alternate;
}
>>>>>>> 61fc2845
```

### Conclusion

In this article, we have learned about function declaration and function calls. We've also learned about the ternary operator and JavaScript date class. Finally, talked about how to get the string value of months in a year using the toLocaleString method.

With all this, we have been able to build our digital clock using only HTML, CSS, and JavaScript.

### References
- [JavaScript date object](https://developer.mozilla.org/en-US/docs/Web/JavaScript/Reference/Global_Objects/Date)
- [W3school on the JavaScript date object](https://www.w3schools.com/js/js_dates.asp)<|MERGE_RESOLUTION|>--- conflicted
+++ resolved
@@ -4,11 +4,7 @@
 
 ### Introduction
 
-<<<<<<< HEAD
-The web made almost everything possible, and the emergence of JavaScript, the programming language of the web enables us to see our code live as they appear on the web and give us the ability to interact with web content. This article seeks to use this important tool of the web to build a digital clock that runs on the web with other web-based technologies such as HTML, CSS.
-=======
 The web made almost everything possible. The emergence of JavaScript as the programming language of the web enables us to see our code live and interact with web content. This article seeks to use this important tool to build a digital clock that runs on the web with other web-based technologies such as HTML, CSS.
->>>>>>> 61fc2845
 
 ### Prerequisites
 
@@ -52,7 +48,7 @@
 
 #### JavaScript
 
-JavaScript is the scripting language of the web and it is also a lightweight interpreted language that compiles at runtime. It is the language that adds interactivity to the web content hence it is widely in use. In this tutorial, we will use these tools to build a digital clock that displays the time of the day (hours, minutes, and seconds), the day, month, and the year.
+JavaScript is the scripting language of the web and it is also a lightweight interpreted language that compiles at runtime. It is the language that adds interactivity to the web content hence it is widely in use. In this tutorial, we will use these tools to build a digital clock that displays the time of the day (hourOfDay, minutes, and seconds), the day, month, and the year.
 
 ### Implementation
 
@@ -113,29 +109,18 @@
 setInterval(displayTime, 1000);
 ```
 
-From the code above it means that the function ```displayTime``` will keep executing after every 1000 milliseconds. Now that we've got this out of the way, let's go on to declare other variables. These will take the hours, minutes, seconds, days of the week, months, year, and period of the day.
-
-
-<<<<<<< HEAD
-let hoursOfDay = timeNow.getHours();
-
-=======
-```js
-let hours = timeNow.getHours();
->>>>>>> 61fc2845
+From the code above it means that the function ```displayTime``` will keep executing after every 1000 milliseconds. Now that we've got this out of the way, let's go on to declare other variables. These will take the hourOfDay, minutes, seconds, days of the week, months, year, and period of the day.
+
+
+```js
+let hourOfDay = timeNow.getHours();
 let minutes = timeNow.getMinutes();
 let seconds = timeNow.getSeconds();
 let weekDay = ["Sunday", "Monday", "Tuesday", "Wednesday", "Thursday", "Friday", "Saturday", "Sunday"];
 let today = weekDay[timeNow.getDay()];
 let months = timeNow.toLocaleString("default", { month: "long" });
 let year = timeNow.getFullYear();
-<<<<<<< HEAD
-
-let periodOfDay = "AM";
-
-=======
 let period = "AM";
->>>>>>> 61fc2845
 ```
 
 > If we look closely, you will notice that we're using the ```timeNow``` variable to access the various methods in the JavaScript *date* class. We declared it up above in our function block.
@@ -159,24 +144,14 @@
 
    const timeNow = new Date();
 
-<<<<<<< HEAD
-   let hoursOfDay = timeNow.getHours();
-
-=======
-   let hours = timeNow.getHours();
->>>>>>> 61fc2845
+   let hourOfDay = timeNow.getHours();
    let minutes = timeNow.getMinutes();
    let seconds = timeNow.getSeconds();
    let weekDay = ["Sunday", "Monday", "Tuesday", "Wednesday", "Thursday", "Friday", "Saturday", "Sunday"]
    let today = weekDay[timeNow.getDay()];
    let months = timeNow.toLocaleString("default", { month: "long" });
    let year = timeNow.getFullYear();
-<<<<<<< HEAD
-
-   let periodOfDay = "AM"; 
-=======
    let period = "AM"; 
->>>>>>> 61fc2845
 
 }
 ```
@@ -187,70 +162,37 @@
 
 ```js
 
-// Permit me to declare the period and hours again even though we've declared them before
+// Permit me to declare the period and hourOfDay again even though we've declared them before
 
 let periodOfDay = "AM";
 
-let hoursOfDay = timeNow.getHours();
+let hourOfDay = timeNow.getHours();
 
 // write a condition that set our period to AM or PM
 
-<<<<<<< HEAD
-if(hoursOfDay > 12) {
-
-   hoursOfDay -= 12;
-
-   periodOfDay = "PM";
-
-   /*This block checks whether the hour is greater than 12 and if that is true, 12 is subtracted from the hour and the result is assigned back to ```hour``` then the period is set to PM. 12 is subtracted since we're building a 12-hour time clock*/
-
-}
-
-if(hoursOfDay == 0) {
-
-   hoursOfDay = 12;
-
-   periodOfDay = "AM";
-
-   /*This block checks whether hour is equal to or is 0 and if that is true, hour is set to 12 then period is set to AM. 12 is assigned to hours since we're building a 12 hour time clock*/
-
-=======
-if(hours > 12) {
-   hours -= 12;
+if(hourOfDay > 12) {
+   hourOfDay -= 12;
    period = "PM";
    /*This block checks whether the hour is greater than 12 and if that is true, 12 is subtracted from the hour. The result is then assigned back to ```hour``` and the period is set to PM. 12 is subtracted since we're building a 12-hour time clock*/
 }
 
-if(hours == 0) {
-   hours = 12;
+if(hourOfDay == 0) {
+   hourOfDay = 12;
    period = "AM";
   /*This block checks whether the hour is greater than 12 and if that is true, 12 is subtracted from the hour. The result is then assigned back to ```hour``` and the period is set to PM. 12 is subtracted since we're building a 12-hour time clock*/
->>>>>>> 61fc2845
-}
-
-```
-
-The next step is to set our clock display pattern. In our HTML file, we set our clock to display 2 digits for hours, seconds, and minutes (00:00:00). We need to write a program to conform to that pattern. In doing that, we will use *ternary operator*, represented as **?**. 
-
-<<<<<<< HEAD
-What then is a ternary operator? A ternary operator is a conditional operator that takes three operands: A condition followed by a question mark (?), first expression, followed by a colon (:) and a second expression. The first expression is executed if the condition is true, else the second expression is executed if the condition is false. Simple right? It is a simpler way to write an if-else statement.
-=======
+}
+
+```
+
+The next step is to set our clock display pattern. In our HTML file, we set our clock to display 2 digits for hourOfDay, seconds, and minutes (00:00:00). We need to write a program to conform to that pattern. In doing that, we will use *ternary operator*, represented as **?**. 
+
 What then is a ternary operator? The ternary operator is a conditional operator that takes three operands. The first being condition followed by a question mark (?). The second is an expression to execute if the condition is true, followed by a colon (:). Finally, the third operand is another expression to execute if the condition is false. Simple right? It is a simpler way to write an if-else statement.
->>>>>>> 61fc2845
 
 Here is the code snippet to illustrate that:
 
 ```js
-<<<<<<< HEAD
-
-hoursOfDay = hoursOfDay < 10 ? "0" + hoursOfDay : hoursOfDay;
-
-//if hours is less than 10, set hour position to 0 plus hours else set position to hours
-
-=======
-hours = hours < 10 ? "0" + hours : hours;
-// if hours is less than 10, set hour position to 0 plus hours else set position to hours
->>>>>>> 61fc2845
+hourOfDay = hourOfDay < 10 ? "0" + hourOfDay : hourOfDay;
+// if hourOfDay is less than 10, set hour position to 0 plus hourOfDay else set position to hourOfDay
 minutes = minutes < 10 ? "0" + minutes : minutes;
 // if minutes is less than 10, set minutes position to 0 plus minutes else set position to minutes
 seconds = seconds < 10 ? "0" + seconds : seconds;
@@ -259,50 +201,25 @@
 
 I hope the ternary operator is clear to you now.
 
-<<<<<<< HEAD
-We are almost done, the next thing is to set our time. To do that, we need to declare a variable, I call mine ```time```. Here is how:
-
-```js
-
-let time = hoursOfDay + ":" + minutes + ":" + seconds + period;
-
-```
-
-The ```time``` variable initialization takes the ```hoursOfDay``` values, a colon, ```minutes``` values, a colon, ```seconds``` values and ```periodOfDay```. So for instance if the hour is 10, minutes is 12, seconds is 23, and period is AM, ```time``` will be 10:12:23AM. This is clear, right? Two more things and we're done with the function body and JavaScript part of this article.
-=======
 We are almost done, the next thing is to set our current time. To do that, we need to declare a variable called ```currentTime```. Here is how:
 
 ```js
-let currentTime = hours + ":" + minutes + ":" + seconds + period;
-```
-
-The ```currentTime``` variable initialization takes ```hours```, a colon, ```minutes```, a colon, ```seconds```, and ```period```. So for instance if the hour is 10, minutes is 12, seconds is 23, and period is AM, ```currentTime``` will be 10:12:23AM. This is clear, right? Two more things and we're done with the function body and JavaScript part of this article.
->>>>>>> 61fc2845
+let currentTime = hourOfDay + ":" + minutes + ":" + seconds + period;
+```
+
+The ```currentTime``` variable initialization takes ```hourOfDay```, a colon, ```minutes```, a colon, ```seconds```, and ```period```. So for instance if the hour is 10, minutes is 12, seconds is 23, and period is AM, ```currentTime``` will be 10:12:23AM. This is clear, right? Two more things and we're done with the function body and JavaScript part of this article.
 
 Our next task is to display our clock on the web page and to do this, we need our JavaScript to manipulate our HTML. This is where the knowledge of the Document Object Model (DOM) becomes handy.
 
-<<<<<<< HEAD
-There are various document methods but in this tutorial, we'll be using  ```document.getElementById``` with this we'll be able to access an HTML element with a particular *id* and in this case *Clock*.
-=======
 There are various document methods but in this tutorial, we'll be using  ```document.getElementById```. With this, we'll be able to access an HTML element with a particular *id*. In this case, we will access the element with the id *Digital_Clock*.
->>>>>>> 61fc2845
 
 Here is the code snippet to illustrate how:
 
 ```js
-<<<<<<< HEAD
-
-document.getElementById('Clock').innerHTML =  time + " " + today +" " + months + " " + year;
-
-```
-
-The ```.innerHTML``` is a property of the DOM that sets or returns the HTML content of an element. In this case, the content of the div tag with an id of ```Clock``` is set to ```time```, ```today```, ```months```, ```year```. 
-=======
 document.getElementById('Digital_Clock').innerHTML =  currentTime + " " + today +" " + months + " " + year;
 ```
 
 The ```innerHTML``` is a property of the DOM that sets or returns the HTML content of an element. In this case, the content of the div tag with an id of ```Digital_Clock``` is set to ```currentTime```, ```today```, ```months```, ```year```. 
->>>>>>> 61fc2845
 
 The last thing is a function call or invocation. After our function has been declared, given a function body, it will still not work unless it is invoked or called. This is done by placing the function name and brackets immediately after the function's closing curly braces (}).
 
@@ -346,11 +263,7 @@
 displayTime();
 ```
 
-<<<<<<< HEAD
-Did you see how we intentionally declare all our variables within the function? The goal is to make them locally scoped to the function.
-=======
 Did you see how we intentionally declare all our variables within the function? The goal is to make them in the function's local scope.
->>>>>>> 61fc2845
 
 #### Third Step
 
@@ -365,45 +278,16 @@
   box-sizing: border-box;
   font-family: Arial, Helvetica, sans-serif;
 }
-<<<<<<< HEAD
-
-body {
-  display: flex;
-  align-items: center;
-  justify-content: center;
-  height: 100vh;
-  background: rgb(199, 172, 172);
-  padding: 0px;
-  margin: 0px;
-  box-sizing: border-box;
-  font-family: Arial, Helvetica, sans-serif;
-}
-.glow {
-    font-size: 60px;
-    color: #fff;
-    font-weight: bold;
-  }
- 
-=======
 body {
      display: flex;
      align-items: center;
      justify-content: center;
      height: 100vh;
      background: #000;
-}
-body{
      padding: 0;
      margin: 0;
      box-sizing: border-box;
      font-family: 'IBM Plex Sans', sans-serif;
-}
-body {
-     display: flex;
-     align-items: center;
-     justify-content: center;
-     height: 100vh;
-     background: #000;
 }
 .glow {
      font-size: 60px;
@@ -413,7 +297,6 @@
      -moz-animation: glow 1s ease-in-out infinite alternate;
      -webkit-animation: glow 1s ease-in-out infinite alternate;
 }
->>>>>>> 61fc2845
 ```
 
 ### Conclusion
